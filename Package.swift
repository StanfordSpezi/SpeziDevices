// swift-tools-version:6.0

//
// This source file is part of the Stanford SpeziDevices open source project
//
// SPDX-FileCopyrightText: 2022 Stanford University and the project authors (see CONTRIBUTORS.md)
//
// SPDX-License-Identifier: MIT
//

import class Foundation.ProcessInfo
import PackageDescription


let package = Package(
    name: "SpeziDevices",
    defaultLocalization: "en",
    platforms: [
        .iOS(.v17),
        .macOS(.v14),
        .visionOS(.v1)
    ],
    products: [
        .library(name: "SpeziDevices", targets: ["SpeziDevices"]),
        .library(name: "SpeziDevicesUI", targets: ["SpeziDevicesUI"]),
        .library(name: "SpeziOmron", targets: ["SpeziOmron"])
    ],
    dependencies: [
        .package(url: "https://github.com/apple/swift-collections.git", from: "1.1.1"),
        .package(url: "https://github.com/StanfordSpezi/SpeziFoundation.git", from: "2.1.8"),
        .package(url: "https://github.com/StanfordSpezi/Spezi.git", from: "1.9.1"),
        .package(url: "https://github.com/StanfordSpezi/SpeziViews.git", from: "1.8.0"),
<<<<<<< HEAD
        .package(url: "https://github.com/StanfordSpezi/SpeziBluetooth.git", from: "3.1.0"),
        .package(url: "https://github.com/StanfordSpezi/SpeziNetworking.git", from: "2.3.0")
=======
        .package(url: "https://github.com/StanfordSpezi/SpeziBluetooth.git", from: "3.3.0"),
        .package(url: "https://github.com/StanfordSpezi/SpeziNetworking.git", from: "2.1.1"),
        .package(url: "https://github.com/StanfordBDHG/XCTestExtensions.git", from: "1.0.0")
>>>>>>> 18c3b3cb
    ] + swiftLintPackage(),
    targets: [
        .target(
            name: "SpeziDevices",
            dependencies: [
                .product(name: "OrderedCollections", package: "swift-collections"),
                .product(name: "SpeziFoundation", package: "SpeziFoundation"),
                .product(name: "SpeziBluetooth", package: "SpeziBluetooth"),
                .product(name: "SpeziBluetoothServices", package: "SpeziBluetooth"),
                .product(name: "SpeziViews", package: "SpeziViews"),
                .product(name: "Spezi", package: "Spezi")
            ],
            plugins: [] + swiftLintPlugin()
        ),
        .target(
            name: "SpeziDevicesUI",
            dependencies: [
                .target(name: "SpeziDevices"),
                .product(name: "SpeziViews", package: "SpeziViews"),
                .product(name: "SpeziValidation", package: "SpeziViews"),
                .product(name: "SpeziBluetooth", package: "SpeziBluetooth")
            ],
            resources: [
                .process("Resources")
            ],
            plugins: [] + swiftLintPlugin()
        ),
        .target(
            name: "SpeziOmron",
            dependencies: [
                .target(name: "SpeziDevices"),
                .product(name: "SpeziBluetooth", package: "SpeziBluetooth"),
                .product(name: "SpeziBluetoothServices", package: "SpeziBluetooth")
            ],
            resources: [
                .process("Resources")
            ],
            plugins: [] + swiftLintPlugin()
        ),
        .testTarget(
            name: "SpeziDevicesTests",
            dependencies: [
                .target(name: "SpeziDevices"),
                .product(name: "SpeziFoundation", package: "SpeziFoundation"),
                .product(name: "SpeziTesting", package: "Spezi"),
                .product(name: "SpeziBluetooth", package: "SpeziBluetooth"),
                .product(name: "SpeziBluetoothServices", package: "SpeziBluetooth")
            ],
            plugins: [] + swiftLintPlugin()
        ),
        .testTarget(
            name: "SpeziOmronTests",
            dependencies: [
                .target(name: "SpeziOmron"),
                .product(name: "SpeziBluetooth", package: "SpeziBluetooth"),
                .product(name: "ByteCodingTesting", package: "SpeziNetworking")
            ],
            plugins: [] + swiftLintPlugin()
        )
    ]
)


func swiftLintPlugin() -> [Target.PluginUsage] {
    // Fully quit Xcode and open again with `open --env SPEZI_DEVELOPMENT_SWIFTLINT /Applications/Xcode.app`
    if ProcessInfo.processInfo.environment["SPEZI_DEVELOPMENT_SWIFTLINT"] != nil {
        [.plugin(name: "SwiftLintBuildToolPlugin", package: "SwiftLint")]
    } else {
        []
    }
}

func swiftLintPackage() -> [PackageDescription.Package.Dependency] {
    if ProcessInfo.processInfo.environment["SPEZI_DEVELOPMENT_SWIFTLINT"] != nil {
        [.package(url: "https://github.com/realm/SwiftLint.git", from: "0.55.1")]
    } else {
        []
    }
}<|MERGE_RESOLUTION|>--- conflicted
+++ resolved
@@ -30,14 +30,8 @@
         .package(url: "https://github.com/StanfordSpezi/SpeziFoundation.git", from: "2.1.8"),
         .package(url: "https://github.com/StanfordSpezi/Spezi.git", from: "1.9.1"),
         .package(url: "https://github.com/StanfordSpezi/SpeziViews.git", from: "1.8.0"),
-<<<<<<< HEAD
-        .package(url: "https://github.com/StanfordSpezi/SpeziBluetooth.git", from: "3.1.0"),
+        .package(url: "https://github.com/StanfordSpezi/SpeziBluetooth.git", from: "3.3.0"),
         .package(url: "https://github.com/StanfordSpezi/SpeziNetworking.git", from: "2.3.0")
-=======
-        .package(url: "https://github.com/StanfordSpezi/SpeziBluetooth.git", from: "3.3.0"),
-        .package(url: "https://github.com/StanfordSpezi/SpeziNetworking.git", from: "2.1.1"),
-        .package(url: "https://github.com/StanfordBDHG/XCTestExtensions.git", from: "1.0.0")
->>>>>>> 18c3b3cb
     ] + swiftLintPackage(),
     targets: [
         .target(
